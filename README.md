--- conflicted
+++ resolved
@@ -14,13 +14,8 @@
 
 ## Setup
 
-<<<<<<< HEAD
 ### Access Request (Required)
 Before using FAIRe2NODE, you'll need to request access. This only needs to happen once:
-=======
-### Request Access (Required)
-Before using FAIReSheets, you'll need to request access. This only needs to happen once:
->>>>>>> f4810ee4
 
 1. Email bayden.willms@noaa.gov
 2. Include your Google account email in the request (the one you'll use to access Google Sheets)
@@ -49,16 +44,11 @@
 git fetch origin FAIRe2NODE
 git checkout FAIRe2NODE
 ```
+
 Now, let's setup the Python dependencies using one of the two options.
 
-<<<<<<< HEAD
-
-#### Option 1: Install with Anaconda (Recommended for simplified environment management)
-Anaconda is a scientific Python distribution that handles package dependencies and environment management automatically, it helps users avoid common installation issues:
-=======
 #### Option 1: Install with Anaconda **(HIGHLY RECOMMENDED)**
 Anaconda is a scientific Python distribution that handles package dependencies and environment management automatically, helping users avoid common installation issues:
->>>>>>> f4810ee4
 
 1. [Download and install Anaconda](https://docs.anaconda.com/anaconda/install/)
    - **IMPORTANT**: During installation, check the box that says "Add Anaconda to PATH"
